--- conflicted
+++ resolved
@@ -26,7 +26,7 @@
   group: ${{ github.workflow }}-${{ github.ref }}
   cancel-in-progress: true
 
-concurrency: 
+concurrency:
   group: ${{ github.workflow }}-${{ github.ref }}
   cancel-in-progress: true
 
@@ -38,23 +38,13 @@
       matrix:
         rust: [stable, beta]
         # Switch back to `windows-latest` when it reliably compiles again.
-<<<<<<< HEAD
-        os: [ubuntu-latest, macos-latest, windows-2019]
-=======
         os: [ubuntu-latest, macos-latest, windows-latest]
->>>>>>> da6cf1f3
         experimental: [false]
         include:
             # The following ensures that workflows relying on `nightly` don't break.
           - rust: nightly
             os: ubuntu-latest
             experimental: true
-<<<<<<< HEAD
-          - rust: stable
-            os: windows-latest
-            experimental: true
-=======
->>>>>>> da6cf1f3
 
     steps:
       - uses: actions/checkout@v2
