// Copyright 2020-2021 IOTA Stiftung
// SPDX-License-Identifier: Apache-2.0

//! Handles the proper configuration of a node from a single config file.
//!
//! ## Note
//! All node types use a common config file (e.g. config.json), and simply ignore
//! those parameters they don't actually require.

use crate::{
    cli::ClArgs,
    plugins::mqtt::config::{MqttConfig, MqttConfigBuilder},
    storage::NodeStorageBackend,
    util, BECH32_HRP_DEFAULT, NETWORK_NAME_DEFAULT,
};

#[cfg(feature = "dashboard")]
use crate::plugins::dashboard::config::{DashboardConfig, DashboardConfigBuilder};

use bee_autopeering::config::{AutopeeringConfig, AutopeeringConfigBuilder};
use bee_gossip::{NetworkConfig, NetworkConfigBuilder};
use bee_ledger::workers::{
    pruning::config::{PruningConfig, PruningConfigBuilder},
    snapshot::config::{SnapshotConfig, SnapshotConfigBuilder},
};
use bee_protocol::workers::config::{ProtocolConfig, ProtocolConfigBuilder};
use bee_rest_api::endpoints::config::{RestApiConfig, RestApiConfigBuilder};
use bee_tangle::config::{TangleConfig, TangleConfigBuilder};

use fern_logger::{LoggerConfig, LoggerConfigBuilder, LOGGER_STDOUT_NAME};
use serde::Deserialize;

use std::{fs, path::Path};

pub(crate) const ALIAS_DEFAULT: &str = "bee";

/// Config file errors.
#[derive(Debug, thiserror::Error)]
pub enum NodeConfigError {
    #[error("reading the config file failed: {0}")]
    FileRead(#[from] std::io::Error),
    #[error("unsupported configuration file type")]
    UnsupportedConfigType,
    #[error("deserializing the json config builder failed: {0}")]
    JsonConfigBuilderDeserialization(#[from] serde_json::Error),
    #[error("deserializing the toml config builder failed: {0}")]
    TomlConfigBuilderDeserialization(#[from] toml::de::Error),
}

/// Entails all data that can be stored in a Bee config file.
pub struct NodeConfig<S: NodeStorageBackend> {
    pub(crate) alias: String,
    pub(crate) network_spec: NetworkSpec,
    pub(crate) logger: LoggerConfig,
    pub(crate) network: NetworkConfig,
    pub(crate) autopeering: AutopeeringConfig,
    pub(crate) protocol: ProtocolConfig,
    pub(crate) rest_api: RestApiConfig,
    pub(crate) snapshot: SnapshotConfig,
    pub(crate) pruning: PruningConfig,
    pub(crate) storage: S::Config,
    pub(crate) tangle: TangleConfig,
    pub(crate) mqtt: MqttConfig,
    #[cfg(feature = "dashboard")]
    pub(crate) dashboard: DashboardConfig,
}

impl<S: NodeStorageBackend> NodeConfig<S> {
    /// Returns the alias.
    pub fn alias(&self) -> &String {
        &self.alias
    }

    /// Returns the logger config.
    pub fn logger(&self) -> &LoggerConfig {
        &self.logger
    }

    /// Returns whether this node should run as an autopeering entry node.
    pub fn run_as_entry_node(&self) -> bool {
        self.autopeering.enabled() && self.autopeering.run_as_entry_node()
    }
}

// NOTE: To make the config robust against refactoring we "serde-rename" all fields even if not strictly necessary.
/// A builder for a Bee config, that can be deserialized from a corresponding config file.
#[derive(Default, Deserialize)]
#[must_use]
pub struct NodeConfigBuilder<S: NodeStorageBackend> {
    // We don't store the identity in the config file anymore.
    // This is here for legacy reasons to warn the user of that fact.
    #[deprecated(since = "0.3.0")]
    #[serde(alias = "identity")]
    _identity: Option<String>,
    pub(crate) alias: Option<String>,
    #[serde(alias = "bech32Hrp")]
    pub(crate) bech32_hrp: Option<String>,
    #[serde(alias = "networkId")]
    pub(crate) network_id: Option<String>,
    pub(crate) logger: Option<LoggerConfigBuilder>,
    pub(crate) network: Option<NetworkConfigBuilder>,
    pub(crate) autopeering: Option<AutopeeringConfigBuilder>,
    pub(crate) protocol: Option<ProtocolConfigBuilder>,
    #[serde(alias = "restApi")]
    pub(crate) rest_api: Option<RestApiConfigBuilder>,
    pub(crate) snapshot: Option<SnapshotConfigBuilder>,
    pub(crate) pruning: Option<PruningConfigBuilder>,
    pub(crate) storage: Option<S::ConfigBuilder>,
    pub(crate) tangle: Option<TangleConfigBuilder>,
    pub(crate) mqtt: Option<MqttConfigBuilder>,
    #[cfg(feature = "dashboard")]
    pub(crate) dashboard: Option<DashboardConfigBuilder>,
}

impl<S: NodeStorageBackend> NodeConfigBuilder<S> {
    /// Creates a node config builder from a local config file.
    pub fn from_file<P: AsRef<Path>>(path: P) -> Result<Self, NodeConfigError> {
        match fs::read_to_string(&path) {
            Ok(string) => match path.as_ref().extension().and_then(|e| e.to_str()) {
                Some("json") => {
                    serde_json::from_str::<Self>(&string).map_err(NodeConfigError::JsonConfigBuilderDeserialization)
                }
                Some("toml") => {
                    toml::from_str::<Self>(&string).map_err(NodeConfigError::TomlConfigBuilderDeserialization)
                }
                _ => Err(NodeConfigError::UnsupportedConfigType),
            },
            Err(e) => Err(NodeConfigError::FileRead(e)),
        }
    }

    /// Applies commandline arguments to the builder.
    pub fn apply_args(mut self, args: &ClArgs) -> Self {
        // Override the log level.
        if let Some(log_level) = args.log_level() {
            // TODO: use 'option_get_or_insert_default' once stable (see issue #82901)
            let logger = self.logger.get_or_insert(LoggerConfigBuilder::default());

            logger.level(LOGGER_STDOUT_NAME, log_level);
        }

        // Override the entry node mode.
        if args.run_as_entry_node() {
            // TODO: use 'option_get_or_insert_default' once stable (see issue #82901)
            let autopeering = self.autopeering.get_or_insert(AutopeeringConfigBuilder::default());

            autopeering.enabled = true;
            autopeering.run_as_entry_node = Some(true);
        }

        self
    }

    /// Returns the built node config.
    pub fn finish(self) -> (Option<String>, NodeConfig<S>) {
        // Create the necessary info about the network.
        let bech32_hrp = self.bech32_hrp.unwrap_or_else(|| BECH32_HRP_DEFAULT.to_owned());
        let network_name = self.network_id.unwrap_or_else(|| NETWORK_NAME_DEFAULT.to_string());
        let network_id = util::create_id_from_network_name(&network_name);

        let network_spec = NetworkSpec {
            name: network_name,
            id: network_id,
            hrp: bech32_hrp,
        };

        (
            #[allow(deprecated)]
            self._identity,
            NodeConfig {
                alias: self.alias.unwrap_or_else(|| ALIAS_DEFAULT.to_owned()),
                network_spec,
                logger: self.logger.unwrap_or_default().finish(),
                network: self
                    .network
                    .unwrap_or_default()
                    .finish()
                    .expect("faulty network configuration"),
                autopeering: self.autopeering.unwrap_or_default().finish(),
                protocol: self.protocol.unwrap_or_default().finish(),
                rest_api: self.rest_api.unwrap_or_default().finish(),
                snapshot: self.snapshot.unwrap_or_default().finish(),
                pruning: self.pruning.unwrap_or_default().finish(),
                storage: self.storage.unwrap_or_default().into(),
                tangle: self.tangle.unwrap_or_default().finish(),
                mqtt: self.mqtt.unwrap_or_default().finish(),
                #[cfg(feature = "dashboard")]
                dashboard: self.dashboard.unwrap_or_default().finish(),
            },
        )
    }
}

/// Represents an IOTA network specification. It consists of:
/// * a name, e.g. "chrysalis-mainnet";
/// * an id number (hash of the name);
/// * an "hrp"(human readable part) prefix for addresses used in this network;
#[derive(Clone, Debug)]
pub struct NetworkSpec {
    pub(crate) name: String,
    pub(crate) id: u64,
    pub(crate) hrp: String,
}

impl NetworkSpec {
    /// Returns the name of the network, e.g. "chrysalis-mainnet".
    pub fn name(&self) -> &str {
        &self.name
    }

    /// Returns the id of the network.
    pub fn id(&self) -> u64 {
        self.id
    }

    /// Returns the bech32 encoded "hrp" (human readable part) of the network.
    pub fn hrp(&self) -> &str {
        &self.hrp
    }
}

#[cfg(test)]
mod test {

    use super::*;

    #[cfg(feature = "rocksdb")]
    use bee_storage_rocksdb::storage::Storage;
    #[cfg(all(feature = "sled", not(feature = "rocksdb")))]
    use bee_storage_sled::storage::Storage;

    #[test]
    fn config_files_conformity() -> Result<(), NodeConfigError> {
        let _ = NodeConfigBuilder::<Storage>::from_file(concat!(
            env!("CARGO_MANIFEST_DIR"),
<<<<<<< HEAD
            "/config.stardust-testnet.toml"
=======
            "/config.chrysalis-comnet.json"
        ))?;
        let _ = NodeConfigBuilder::<Storage>::from_file(concat!(
            env!("CARGO_MANIFEST_DIR"),
            "/config.chrysalis-comnet.toml"
        ))?;
        let _ = NodeConfigBuilder::<Storage>::from_file(concat!(
            env!("CARGO_MANIFEST_DIR"),
            "/config.chrysalis-devnet.json"
        ))?;
        let _ = NodeConfigBuilder::<Storage>::from_file(concat!(
            env!("CARGO_MANIFEST_DIR"),
            "/config.chrysalis-devnet.toml"
        ))?;
        let _ = NodeConfigBuilder::<Storage>::from_file(concat!(
            env!("CARGO_MANIFEST_DIR"),
            "/config.chrysalis-mainnet.json"
        ))?;
        let _ = NodeConfigBuilder::<Storage>::from_file(concat!(
            env!("CARGO_MANIFEST_DIR"),
            "/config.chrysalis-mainnet.toml"
>>>>>>> e836fde6
        ))?;

        Ok(())
    }
}<|MERGE_RESOLUTION|>--- conflicted
+++ resolved
@@ -233,32 +233,8 @@
     fn config_files_conformity() -> Result<(), NodeConfigError> {
         let _ = NodeConfigBuilder::<Storage>::from_file(concat!(
             env!("CARGO_MANIFEST_DIR"),
-<<<<<<< HEAD
             "/config.stardust-testnet.toml"
-=======
-            "/config.chrysalis-comnet.json"
         ))?;
-        let _ = NodeConfigBuilder::<Storage>::from_file(concat!(
-            env!("CARGO_MANIFEST_DIR"),
-            "/config.chrysalis-comnet.toml"
-        ))?;
-        let _ = NodeConfigBuilder::<Storage>::from_file(concat!(
-            env!("CARGO_MANIFEST_DIR"),
-            "/config.chrysalis-devnet.json"
-        ))?;
-        let _ = NodeConfigBuilder::<Storage>::from_file(concat!(
-            env!("CARGO_MANIFEST_DIR"),
-            "/config.chrysalis-devnet.toml"
-        ))?;
-        let _ = NodeConfigBuilder::<Storage>::from_file(concat!(
-            env!("CARGO_MANIFEST_DIR"),
-            "/config.chrysalis-mainnet.json"
-        ))?;
-        let _ = NodeConfigBuilder::<Storage>::from_file(concat!(
-            env!("CARGO_MANIFEST_DIR"),
-            "/config.chrysalis-mainnet.toml"
->>>>>>> e836fde6
-        ))?;
 
         Ok(())
     }
