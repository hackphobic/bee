--- conflicted
+++ resolved
@@ -37,21 +37,15 @@
 
                         let mut slice: &[u8] = &bytes[..SnapshotHeader::LENGTH];
 
-<<<<<<< HEAD
                         return SnapshotHeader::unpack_verified(&mut slice).map_err(|err| match err {
                             UnpackError::Packable(err) => {
-                                warn!("Could not parse snapshot header from {}.", download_url);
+                                warn!("Could not parse snapshot header from {}: {}.", download_url, err);
                                 Error::ParsingSnapshotHeaderFailed(err)
                             }
                             // This should never happen because we are unpacking from a slice of
                             // `SnapshotHeader::LENGTH` length. Which means we should always have the exact number of
                             // bytes to unpack a `SnapshotHeader`.
                             UnpackError::Unpacker(_) => unreachable!(),
-=======
-                        return SnapshotHeader::unpack(&mut slice).map_err(|err| {
-                            warn!("Could not parse snapshot header from {}: {}.", download_url, err);
-                            Error::ParsingSnapshotHeaderFailed(err)
->>>>>>> da6cf1f3
                         });
                     }
                 }
