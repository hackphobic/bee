// Copyright 2020-2022 IOTA Stiftung
// SPDX-License-Identifier: Apache-2.0

use crate::{
    types::{metrics::NodeMetrics, peer::Peer},
    workers::{
        heartbeater::{new_heartbeat, send_heartbeat},
        peer::PeerManager,
        storage::StorageBackend,
        HasherWorker, MessageResponderWorker, MetricsWorker, MilestoneRequesterWorker, MilestoneResponderWorker,
        PeerManagerResWorker, PeerWorker, RequestedMilestones,
    },
};

use bee_autopeering::event::{Event as AutopeeringEvent, EventRx as AutopeeringEventRx};
use bee_gossip::{
    alias, Command, Event as NetworkEvent, NetworkCommandSender, NetworkEventReceiver as NetworkEventRx, PeerRelation,
    ServiceHost,
};
use bee_runtime::{node::Node, shutdown_stream::ShutdownStream, worker::Worker};
use bee_tangle::{Tangle, TangleWorker};

use async_trait::async_trait;
use futures::{channel::oneshot, StreamExt};
use log::{info, trace, warn};
use tokio_stream::wrappers::UnboundedReceiverStream;

use std::{any::TypeId, convert::Infallible, sync::Arc};

pub(crate) struct PeerManagerConfig {
    pub(crate) network_rx: NetworkEventRx,
    pub(crate) peering_rx: Option<AutopeeringEventRx>,
    pub(crate) network_name: String,
}

pub(crate) struct PeerManagerWorker {}

#[async_trait]
impl<N: Node> Worker<N> for PeerManagerWorker
where
    N::Backend: StorageBackend,
{
    type Config = PeerManagerConfig;
    type Error = Infallible;

    fn dependencies() -> &'static [TypeId] {
        vec![
            TypeId::of::<TangleWorker>(),
            TypeId::of::<ServiceHost>(),
            TypeId::of::<MilestoneRequesterWorker>(),
            TypeId::of::<MetricsWorker>(),
            TypeId::of::<HasherWorker>(),
            TypeId::of::<MessageResponderWorker>(),
            TypeId::of::<MilestoneResponderWorker>(),
            TypeId::of::<MilestoneRequesterWorker>(),
            TypeId::of::<PeerManagerResWorker>(),
        ]
        .leak()
    }

    async fn start(node: &mut N, config: Self::Config) -> Result<Self, Self::Error> {
        let peer_manager = node.resource::<PeerManager>();
        let tangle = node.resource::<Tangle<N::Backend>>();
        let requested_milestones = node.resource::<RequestedMilestones>();
        let metrics = node.resource::<NodeMetrics>();
        let gossip_command_tx = node.resource::<NetworkCommandSender>();

        let hasher = node.worker::<HasherWorker>().unwrap().tx.clone();
        let message_responder = node.worker::<MessageResponderWorker>().unwrap().tx.clone();
        let milestone_responder = node.worker::<MilestoneResponderWorker>().unwrap().tx.clone();
        let milestone_requester = node.worker::<MilestoneRequesterWorker>().unwrap().tx.clone();

        let PeerManagerConfig {
            network_rx,
            peering_rx,
            network_name,
        } = config;

        if let Some(peering_rx) = peering_rx {
            node.spawn::<Self, _, _>(|shutdown| async move {
                info!("Autopeering handler running.");

                let mut receiver = ShutdownStream::new(shutdown, UnboundedReceiverStream::new(peering_rx));

                while let Some(event) = receiver.next().await {
                    trace!("Received event {:?}.", event);

                    match event {
                        AutopeeringEvent::IncomingPeering { peer, .. } => {
                            handle_new_peering(peer, &network_name, &gossip_command_tx);
                        }
                        AutopeeringEvent::OutgoingPeering { peer, .. } => {
                            handle_new_peering(peer, &network_name, &gossip_command_tx);
                        }
                        AutopeeringEvent::PeeringDropped { peer_id } => {
                            handle_peering_dropped(peer_id, &gossip_command_tx);
                        }
                        _ => {}
                    }
                }

                info!("Autopeering handler stopped.");
            });
        }

        let gossip_command_tx = node.resource::<NetworkCommandSender>();

        node.spawn::<Self, _, _>(|shutdown| async move {
            info!("Network handler running.");

            let mut receiver = ShutdownStream::new(shutdown, UnboundedReceiverStream::new(network_rx.into()));

            while let Some(event) = receiver.next().await {
                trace!("Received event {:?}.", event);

                match event {
                    NetworkEvent::PeerAdded { peer_id, info } => {
                        // TODO check if not already added ?
                        info!("Added peer {}.", info.alias);

                        let peer = Arc::new(Peer::new(peer_id, info));
                        peer_manager.add(peer);
                    }
                    NetworkEvent::PeerRemoved { peer_id } => {
                        if let Some(peer) = peer_manager.remove(&peer_id) {
                            info!("Removed peer {}.", peer.0.alias());
                        }
                    }
                    NetworkEvent::PeerConnected {
                        peer_id,
                        info: _,
                        gossip_in: receiver,
                        gossip_out: sender,
                    } => {
                        {
                            let metrics = metrics.clone();
                            let hasher = hasher.clone();
                            let message_responder = message_responder.clone();
                            let milestone_responder = milestone_responder.clone();
                            let milestone_requester = milestone_requester.clone();
                            let tangle = tangle.clone();
                            let requested_milestones = requested_milestones.clone();

                            peer_manager
                                .get_mut_map(&peer_id, move |peer| {
                                    let (shutdown_tx, shutdown_rx) = oneshot::channel();

                                    peer.0.set_connected(true);
                                    peer.1 = Some((sender, shutdown_tx));

                                    tokio::spawn(
                                        PeerWorker::new(
                                            peer.0.clone(),
                                            metrics,
                                            hasher,
                                            message_responder,
                                            milestone_responder,
                                            milestone_requester,
                                        )
                                        .run(
                                            tangle,
                                            requested_milestones,
                                            receiver,
                                            shutdown_rx,
                                        ),
                                    );

                                    info!("Connected peer {}.", peer.0.alias());
                                })
                                .unwrap_or_default();
                        }

                        // TODO can't do it in the if because of deadlock, but it's not really right to do it here.
                        send_heartbeat(
                            &new_heartbeat(&*tangle, &*peer_manager),
                            &peer_id,
                            &*peer_manager,
                            &*metrics,
                        );
                    }
                    NetworkEvent::PeerDisconnected { peer_id } => peer_manager
                        .get_mut_map(&peer_id, |peer| {
                            peer.0.set_connected(false);
                            if let Some((_, shutdown)) = peer.1.take() {
                                if let Err(e) = shutdown.send(()) {
                                    warn!("Sending shutdown to {} failed: {:?}.", peer.0.alias(), e);
                                }
                            }
                            info!("Disconnected peer {}.", peer.0.alias());
                        })
                        .unwrap_or_default(),
<<<<<<< HEAD
=======
                    NetworkEvent::PeerUnreachable { peer_id, peer_info } => {
                        if peer_info.relation.is_discovered() {
                            // Remove that discovered peer.

                            // Panic: sending commands cannot fail: same explanation as in other sender usages.
                            gossip_command_tx
                                .send(Command::RemovePeer { peer_id })
                                .expect("send gossip command");

                            // TODO: tell the autopeering to remove that peer from the neighborhood.
                        }
                    }
>>>>>>> da6cf1f3
                    _ => (), // Ignore all other events for now
                }
            }

            info!("Network handler stopped.");
        });

        Ok(Self {})
    }
}

fn handle_new_peering(peer: bee_autopeering::Peer, network_name: &str, gossip_command_tx: &NetworkCommandSender) {
    if let Some(multiaddr) = peer.service_multiaddr(network_name) {
        let peer_id = peer.peer_id().libp2p_peer_id();

        // Panic: sending commands cannot fail due to worker dependencies: because the "Peer Manager" depends on
        // the `bee-gossip` "ServiceHost", it is guaranteed that the receiver of this channel is not dropped
        // before the sender.
        gossip_command_tx
            .send(Command::AddPeer {
                peer_id,
                alias: Some(alias!(peer_id).to_string()),
                multiaddr,
                relation: PeerRelation::Discovered,
            })
            .expect("send command to gossip layer");
    }
}

fn handle_peering_dropped(peer_id: bee_autopeering::PeerId, gossip_command_tx: &NetworkCommandSender) {
    let peer_id = peer_id.libp2p_peer_id();

    // Panic: sending commands cannot fail: same explanation as in other sender usages.
    gossip_command_tx
        .send(Command::RemovePeer { peer_id })
        .expect("send command to gossip layer");
}<|MERGE_RESOLUTION|>--- conflicted
+++ resolved
@@ -189,8 +189,6 @@
                             info!("Disconnected peer {}.", peer.0.alias());
                         })
                         .unwrap_or_default(),
-<<<<<<< HEAD
-=======
                     NetworkEvent::PeerUnreachable { peer_id, peer_info } => {
                         if peer_info.relation.is_discovered() {
                             // Remove that discovered peer.
@@ -203,7 +201,6 @@
                             // TODO: tell the autopeering to remove that peer from the neighborhood.
                         }
                     }
->>>>>>> da6cf1f3
                     _ => (), // Ignore all other events for now
                 }
             }
