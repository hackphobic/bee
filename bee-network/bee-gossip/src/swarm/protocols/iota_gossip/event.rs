--- conflicted
+++ resolved
@@ -10,11 +10,7 @@
 
 use std::io;
 
-<<<<<<< HEAD
-/// Event produced by the IotaGossip.
-=======
 /// Gossip events that may occur while establishing the IOTA gossip protocol with a peer.
->>>>>>> ed1e964d
 #[derive(Debug)]
 pub enum IotaGossipEvent {
     /// Received IOTA gossip request.
@@ -38,11 +34,7 @@
     },
 }
 
-<<<<<<< HEAD
-/// Event produced by the IotaGossipHandler.
-=======
 /// Gossip handler events that may occur while establishing the IOTA gossip protocol with a peer.
->>>>>>> ed1e964d
 #[derive(Debug)]
 pub enum IotaGossipHandlerEvent {
     /// Waiting for an upgrade request when inbound.
