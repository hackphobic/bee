--- conflicted
+++ resolved
@@ -17,16 +17,9 @@
 rustdoc-args = [ "--cfg", "doc_cfg" ]
 
 [dependencies]
-<<<<<<< HEAD
-bee-gossip = { version = "0.4.0", path = "../../bee-network/bee-gossip", default-features = false, optional = true }
+bee-gossip = { version = "0.6.0", path = "../../bee-network/bee-gossip", default-features = false, optional = true }
 bee-ledger = { version = "0.7.0", path = "../../bee-ledger", default-features = false }
 bee-message = { version = "0.2.0", path = "../../bee-message", default-features = false }
-=======
-bee-common = { version = "0.6.0", path = "../../bee-common/bee-common", default-features = false, optional = true }
-bee-gossip = { version = "0.6.0", path = "../../bee-network/bee-gossip", default-features = false, optional = true }
-bee-ledger = { version = "0.6.1", path = "../../bee-ledger", default-features = false }
-bee-message = { version = "0.1.6", path = "../../bee-message", default-features = false }
->>>>>>> da6cf1f3
 bee-pow = { version = "0.2.0", path = "../../bee-pow", default-features = false }
 bee-protocol = { version = "0.2.2", path = "../../bee-protocol", default-features = false, optional = true }
 bee-runtime = { version = "0.1.1-alpha", path = "../../bee-runtime", default-features = false, optional = true  }
