--- conflicted
+++ resolved
@@ -19,8 +19,7 @@
 
 ### Security -->
 
-<<<<<<< HEAD
-## 0.3.0 - 2022-XX-XX
+## 0.4.0 - 2022-XX-XX
 
 ### Changed
 
@@ -29,13 +28,12 @@
 ### Removed
 
 - `ConflictReason::InvalidDustAllowance`;
-=======
-## 0.3.0 - 2022-xx-xx
+
+## 0.3.0 - 2022-XX-XX
 
 ### Fixed
 
 - Compilation with rustc 1.60.0-nightly (0c292c966 2022-02-08);
->>>>>>> 84266821
 
 ## 0.2.0 - 2021-12-07
 
